/*
 * Copyright 2014 Tomi Virtanen
 *
 * Licensed under the Apache License, Version 2.0 (the "License");
 * you may not use this file except in compliance with the License.
 * You may obtain a copy of the License at
 *
 * http://www.apache.org/licenses/LICENSE-2.0
 *
 * Unless required by applicable law or agreed to in writing, software
 * distributed under the License is distributed on an "AS IS" BASIS,
 * WITHOUT WARRANTIES OR CONDITIONS OF ANY KIND, either express or implied.
 * See the License for the specific language governing permissions and
 * limitations under the License.
 */

package org.tltv.gantt.client;

import java.util.Collection;
import java.util.Date;

import org.tltv.gantt.client.shared.Resolution;
import org.tltv.gantt.client.shared.Step;

import com.google.gwt.core.shared.GWT;
import com.google.gwt.dom.client.DivElement;
import com.google.gwt.dom.client.Element;
import com.google.gwt.dom.client.NativeEvent;
import com.google.gwt.dom.client.Style.Cursor;
import com.google.gwt.dom.client.Style.Display;
import com.google.gwt.dom.client.Style.Unit;
import com.google.gwt.event.dom.client.MouseDownEvent;
import com.google.gwt.event.dom.client.MouseDownHandler;
import com.google.gwt.event.dom.client.MouseMoveEvent;
import com.google.gwt.event.dom.client.MouseMoveHandler;
import com.google.gwt.event.dom.client.MouseUpEvent;
import com.google.gwt.event.dom.client.MouseUpHandler;
import com.google.gwt.event.dom.client.MsPointerCancelEvent;
import com.google.gwt.event.dom.client.MsPointerCancelHandler;
import com.google.gwt.event.dom.client.MsPointerDownEvent;
import com.google.gwt.event.dom.client.MsPointerDownHandler;
import com.google.gwt.event.dom.client.MsPointerMoveEvent;
import com.google.gwt.event.dom.client.MsPointerMoveHandler;
import com.google.gwt.event.dom.client.MsPointerUpEvent;
import com.google.gwt.event.dom.client.MsPointerUpHandler;
import com.google.gwt.event.dom.client.ScrollEvent;
import com.google.gwt.event.dom.client.ScrollHandler;
import com.google.gwt.event.dom.client.TouchCancelEvent;
import com.google.gwt.event.dom.client.TouchCancelHandler;
import com.google.gwt.event.dom.client.TouchEndEvent;
import com.google.gwt.event.dom.client.TouchEndHandler;
import com.google.gwt.event.dom.client.TouchMoveEvent;
import com.google.gwt.event.dom.client.TouchMoveHandler;
import com.google.gwt.event.dom.client.TouchStartEvent;
import com.google.gwt.event.dom.client.TouchStartHandler;
import com.google.gwt.touch.client.Point;
import com.google.gwt.user.client.DOM;
import com.google.gwt.user.client.Event;
import com.google.gwt.user.client.Timer;
import com.google.gwt.user.client.ui.HasEnabled;
import com.google.gwt.user.client.ui.Widget;

/**
 * GWT Gantt chart widget. Includes {@link TimelineWidget} to show timeline, and
 * below the timeline, shows content of the Gantt. Content is freely (position:
 * absolute) positioned steps aligned vertically on top of each others.
 * <p>
 * These steps can be moved and resized freely in the space available, limited
 * only by the timeline's borders.
 * <p>
 * All events are handled via {@link GanttRpc}.
 * <p>
 * Timeline's localization is handled via {@link LocaleDataProvider}.
 * <p>
 * Here are few steps that need to be notified when taking this widget in use. <br/>
 * First of all, after constructing this widget, you need to initialize it by
 * {@link #initWidget(GanttRpc, LocaleDataProvider)} method. But before doing
 * that, if client uses IE, make sure to call
 * {@link #setBrowserInfo(boolean, boolean, boolean)} to let this widget know
 * that. And if client supports touch events, let this widget know that by
 * calling {@link #setTouchSupportted(boolean)} method before initWidget.
 * <p>
 * Sample code snippet:
 * 
 * <code>
 * <pre>
 * GanttWidget widget = new GanttWidget();    
 * widget.setIEInfo(isIe(), isIe8(), isIe9());
 * widget.setTouchSupportted(isTouchDevice());
 * widget.initWidget(ganttRpc, localeDataProvider);
 * </pre>
 * </code>
 * <p>
 * After initializing, widget is ready to go. But to let this widget know when
 * it should re-calculate content widths/heights, call either
 * {@link #notifyHeightChanged(int)} or {@link #notifyWidthChanged(int)} methods
 * to do that. This needs to be done explicitly for example when widget's width
 * is 100%, and the parent's width changes due to browser window's resize event.
 * 
 * @author Tltv
 * 
 */
public class GanttWidget extends Widget implements HasEnabled {

    private static final int RESIZE_WIDTH = 10;
    private static final int BAR_MIN_WIDTH = RESIZE_WIDTH;
    private static final int CLICK_INTERVAL = 250;
    private static final int POINTER_TOUCH_DETECTION_INTERVAL = 100;

    private static final String STYLE_GANTT = "gantt";
    private static final String STYLE_GANTT_CONTAINER = "gantt-container";
    private static final String STYLE_GANTT_CONTENT = "gantt-content";
    private static final String STYLE_BAR = "bar";
    private static final String STYLE_BAR_LABEL = "bar-label";
    private static final String STYLE_MOVING = "moving";
    private static final String STYLE_RESIZING = "resizing";
    private static final String STYLE_INVALID = "invalid";
    private static final String STYLE_MOVE_ELEMENT = "mv-el";

    private boolean enabled = true;
    private boolean touchSupported = false;
    private boolean movableSteps;
    private boolean resizableSteps;

    private GanttRpc ganttRpc;
    private LocaleDataProvider localeDataProvider;

    private String locale;
    private Resolution resolution;
    private int firstDayOfRange;
    private int firstHourOfRange;
    private long startDate;
    private long endDate;
    private int minWidth;
    protected double contentHeight;
    protected boolean wasTimelineOverflowingHorizontally = false;
    protected boolean wasContentOverflowingVertically = false;

    protected TimelineWidget timeline;
    protected DivElement container;
    protected DivElement content;

    protected boolean clickOnNextMouseUp = true;
    protected Point movePoint;
    protected boolean resizing = false;
    protected boolean resizingFromLeft = false;
    protected boolean resizingInProgress = false;
    protected boolean moveInProgress = false;
    protected int currentPointerEventId;

    // following variables are set during mouse down event over a bar element,
    // or over it's children element.
    protected Point capturePoint;
    protected String capturePointLeftPercentage;
    protected String capturePointWidthPercentage;
    protected double capturePointLeftPx;
    protected double capturePointWidthPx;
    protected String capturePointBgColor;
    protected Element targetBarElement;

    // additional element that appears when moving or resizing
    protected DivElement moveElement = DivElement.as(DOM.createDiv());

    // click is actually detected by 'mouseup'/'mousedown' events, not with
    // 'onclick'. click event is not used. disallowClickTimer helps to detect
    // click during a short interval. And disallowing it after a short interval.
    private Timer disallowClickTimer = new Timer() {

        @Override
        public void run() {
            disableClickOnNextMouseUp();
            if (isMovableSteps() && !isResizingInProgress()) {
                addMovingStyles(targetBarElement);
            }
        }
    };

    private NativeEvent pendingPointerDownEvent;
    private Timer pointerTouchStartedTimer = new Timer() {

        @Override
        public void run() {
            GanttWidget.this.onTouchOrMouseDown(pendingPointerDownEvent);
            pendingPointerDownEvent = null;
        }
    };

    private ScrollHandler scrollHandler = new ScrollHandler() {

        @Override
        public void onScroll(ScrollEvent event) {
            Element element = event.getNativeEvent().getEventTarget().cast();
            if (element != container) {
                return;
            }
            timeline.setScrollLeft(container.getScrollLeft());
        }
    };

    private MouseDownHandler mouseDownHandler = new MouseDownHandler() {

        @Override
        public void onMouseDown(MouseDownEvent event) {
            if (event.getNativeButton() == NativeEvent.BUTTON_LEFT) {
                GanttWidget.this.onTouchOrMouseDown(event.getNativeEvent());
            }
        }
    };

    private MouseUpHandler mouseUpHandler = new MouseUpHandler() {

        @Override
        public void onMouseUp(MouseUpEvent event) {
            if (event.getNativeButton() == NativeEvent.BUTTON_LEFT) {
                GanttWidget.this.onTouchOrMouseUp(event.getNativeEvent());
            }
        }
    };

    private MouseMoveHandler mouseMoveHandler = new MouseMoveHandler() {

        @Override
        public void onMouseMove(MouseMoveEvent event) {
            GanttWidget.this.onTouchOrMouseMove(event.getNativeEvent());
            event.preventDefault();
        }
    };

    private MsPointerDownHandler msPointerDownHandler = new MsPointerDownHandler() {

        @Override
        public void onPointerDown(MsPointerDownEvent event) {
            if (currentPointerEventId == -1) {
                currentPointerEventId = event.getPointerId();
            } else {
                event.preventDefault();
                return; // multi-touch not supported
            }
            pendingPointerDownEvent = event.getNativeEvent();
            capturePoint = new Point(
                    getTouchOrMouseClientX(event.getNativeEvent()),
                    getTouchOrMouseClientY(event.getNativeEvent()));
            pointerTouchStartedTimer.schedule(POINTER_TOUCH_DETECTION_INTERVAL);
            event.preventDefault();
        }
    };

    private MsPointerUpHandler msPointerUpHandler = new MsPointerUpHandler() {

        @Override
        public void onPointerUp(MsPointerUpEvent event) {
            currentPointerEventId = -1;
            pointerTouchStartedTimer.cancel();
            pendingPointerDownEvent = null;
            GanttWidget.this.onTouchOrMouseUp(event.getNativeEvent());
            event.preventDefault();
        }
    };

    private MsPointerMoveHandler msPointerMoveHandler = new MsPointerMoveHandler() {

        @Override
        public void onPointerMove(MsPointerMoveEvent event) {
            if (capturePoint == null) {
                return;
            }
            movePoint = new Point(
                    getTouchOrMouseClientX(event.getNativeEvent()),
                    getTouchOrMouseClientY(event.getNativeEvent()));

            // do nothing, if touch position has not changed
            if (!(capturePoint.getX() == movePoint.getX() && capturePoint
                    .getY() == movePoint.getY())) {
                GanttWidget.this.onTouchOrMouseMove(event.getNativeEvent());
            }
        }
    };

    private MsPointerCancelHandler msPointerCancelHandler = new MsPointerCancelHandler() {

        @Override
        public void onPointerCancel(MsPointerCancelEvent event) {
            currentPointerEventId = -1;
            pointerTouchStartedTimer.cancel();
            pendingPointerDownEvent = null;
            onCancelTouch(event.getNativeEvent());
        }
    };

    private TouchStartHandler touchStartHandler = new TouchStartHandler() {

        @Override
        public void onTouchStart(TouchStartEvent event) {
            if (event.getTargetTouches().length() == 1) {
                GanttWidget.this.onTouchOrMouseDown(event.getNativeEvent());
            }
            event.preventDefault();
        }
    };

    private TouchEndHandler touchEndHandler = new TouchEndHandler() {

        @Override
        public void onTouchEnd(TouchEndEvent event) {
            GanttWidget.this.onTouchOrMouseUp(event.getNativeEvent());
            event.preventDefault();
        }
    };

    private TouchMoveHandler touchMoveHandler = new TouchMoveHandler() {

        @Override
        public void onTouchMove(TouchMoveEvent event) {
            if (event.getChangedTouches().length() == 1) {
                GanttWidget.this.onTouchOrMouseMove(event.getNativeEvent());
            }
            event.preventDefault();
        }
    };

    private TouchCancelHandler touchCancelHandler = new TouchCancelHandler() {

        @Override
        public void onTouchCancel(TouchCancelEvent event) {
            onCancelTouch(event.getNativeEvent());
        }
    };

    public GanttWidget() {

        setElement(DivElement.as(DOM.createDiv()));
        setStyleName(STYLE_GANTT);

        moveElement.setClassName(STYLE_MOVE_ELEMENT);
        // not visible by default
        moveElement.getStyle().setDisplay(Display.NONE);

        timeline = GWT.create(TimelineWidget.class);

        container = DivElement.as(DOM.createDiv());
        container.setClassName(STYLE_GANTT_CONTAINER);

        content = DivElement.as(DOM.createDiv());
        content.setClassName(STYLE_GANTT_CONTENT);
        container.appendChild(content);

        getElement().appendChild(timeline.getElement());
        getElement().appendChild(container);
    }

    public void initWidget(GanttRpc ganttRpc,
            LocaleDataProvider localeDataProvider) {
        setRpc(ganttRpc);
        setLocaleDataProvider(localeDataProvider);
        initListeners();
    }

    /**
     * Update Gantt chart's timeline and content with the given steps.
     * 
     * @param steps
     */
    public void update(Collection<Step> steps) {
        clearContent();

        if (startDate < 0 || endDate < 0 || startDate >= endDate) {
            GWT.log("Invalid start and end dates. Gantt chart can't be rendered. Start: "
                    + startDate + ", End: " + endDate);
            return;
        }
        contentHeight = 0; // reset content height
        for (Step step : steps) {
            contentHeight = addStep(contentHeight, step);
        }
        content.getStyle().setHeight(contentHeight, Unit.PX);

        long offset = getLocaleDataProvider().getTimeZoneOffset();
        GWT.log("GanttWidget's active TimeZone offset: " + offset);

        // tell timeline to notice vertical scrollbar before updating it
        timeline.setNoticeVerticalScrollbarWidth(isContentOverflowingVertically());
        timeline.update(resolution, startDate + offset, endDate + offset,
                firstDayOfRange, firstHourOfRange, localeDataProvider);
        setContentMinWidth(timeline.getMinWidth());
        updateContentWidth();

        updateStepWidths(steps);

        wasTimelineOverflowingHorizontally = timeline
                .isTimelineOverflowingHorizontally();
    }

    private void updateContentWidth() {
        if (timeline.isAlwaysCalculatePixelWidths()) {
            content.getStyle().setWidth(timeline.getResolutionWidth(), Unit.PX);
        }
    }

    /**
     * Set minimum width for the content element.
     * 
     * @param minWidth
     *            Minimum width in pixels.
     */
    public void setContentMinWidth(int minWidth) {
        this.minWidth = minWidth;
        content.getStyle().setProperty("minWidth", this.minWidth + "px");
    }

    /**
     * Return minimal width of the content.
     * 
     * @return Minimum width in pixels.
     */
    public int getMinWidth() {
        return minWidth;
    }

    /**
     * Get current currently active timeline {@link Resolution}.
     * 
     * @return resolution enum
     */
    public Resolution getResolution() {
        return resolution;
    }

    /**
     * Set Gantt's timeline resolution.
     * 
     * @param resolution
     *            New timeline resolution.
     */
    public void setResolution(Resolution resolution) {
        this.resolution = resolution;
    }

    /**
     * Get timeline's start date. Date value should follow specification in
     * {@link Date#getTime()}.
     * 
     * @return Start date in milliseconds.
     */
    public long getStartDate() {
        return startDate;
    }

    /**
     * Set timeline's start date. Date value should follow specification in
     * {@link Date#getTime()}.
     * 
     * @param startDate
     *            New start date in milliseconds.
     */
    public void setStartDate(long startDate) {
        this.startDate = startDate;
    }

    /**
     * Get timeline's end date. Date value should follow specification in
     * {@link Date#getTime()}.
     * 
     * @return End date in milliseconds.
     */
    public long getEndDate() {
        return endDate;
    }

    /**
     * Set timeline's end date. Date value should follow specification in
     * {@link Date#getTime()}.
     * 
     * @param endDate
     *            New end date in milliseconds.
     */
    public void setEndDate(long endDate) {
        this.endDate = endDate;
    }

    /**
     * Set first day of timeline's date range. Value is between 1-7, where 1 is
     * SUNDAY.
     * 
     * @param firstDayOfRange
     *            Value between 1-7.
     */
    public void setFirstDayOfRange(int firstDayOfRange) {
        this.firstDayOfRange = firstDayOfRange;
    }

    public void setFirstHourOfRange(int firstHourOfRange) {
        this.firstHourOfRange = firstHourOfRange;
    }

    /**
     * Notify Gantt widget that height has changed. Delegates necessary changes
     * to child elements.
     * 
     * @param height
     *            New height in pixels
     */
    public void notifyHeightChanged(int height) {
        if (container != null && timeline != null) {
            container.getStyle().setHeight(
                    height - timeline.getElement().getClientHeight(), Unit.PX);

            boolean overflow = isContentOverflowingVertically();
            if (wasContentOverflowingVertically != overflow) {
                wasContentOverflowingVertically = overflow;
                timeline.setNoticeVerticalScrollbarWidth(overflow);
                // width has changed due to vertical scrollbar
                // appearing/disappearing
                internalHandleWidthChange();
            }
        }
    }

    /**
     * Notify Gantt widget that width has changed. Delegates necessary changes
     * to child elements.
     * 
     * @param width
     *            New width in pixels
     */
    public void notifyWidthChanged(int width) {
        if (timeline != null) {

            boolean overflow = timeline.checkTimelineOverflowingHorizontally();
            if (timeline.isAlwaysCalculatePixelWidths()
                    || wasTimelineOverflowingHorizontally != overflow) {
                // scrollbar has just appeared/disappeared
                wasTimelineOverflowingHorizontally = overflow;
                if (!wasTimelineOverflowingHorizontally) {
                    timeline.setScrollLeft(0);
                }
                internalHandleWidthChange();
            }
        }
    }

    protected void internalHandleWidthChange() {
        timeline.updateWidths();
        updateContentWidth();
    }

    /**
     * Set RPC implementation that is used to communicate with the server.
     * 
     * @param ganttRpc
     *            GanttRpc
     */
    public void setRpc(GanttRpc ganttRpc) {
        this.ganttRpc = ganttRpc;
    }

    /**
     * Get RPC implementation that is used to communicate with the server.
     * 
     * @return GanttRpc
     */
    public GanttRpc getRpc() {
        return ganttRpc;
    }

    /**
     * Initialize listeners.
     */
    protected void initListeners() {
        Event.sinkEvents(container, Event.ONSCROLL);

        addDomHandler(scrollHandler, ScrollEvent.getType());
        if (isMsTouchSupported()) {
            // IE10 pointer events (ms-prefixed events)
            addDomHandler(msPointerDownHandler, MsPointerDownEvent.getType());
            addDomHandler(msPointerUpHandler, MsPointerUpEvent.getType());
            addDomHandler(msPointerMoveHandler, MsPointerMoveEvent.getType());
            addDomHandler(msPointerCancelHandler,
                    MsPointerCancelEvent.getType());

        } else if (touchSupported) {
            // touch events replaces mouse events
            addDomHandler(touchStartHandler, TouchStartEvent.getType());
            addDomHandler(touchEndHandler, TouchEndEvent.getType());
            addDomHandler(touchMoveHandler, TouchMoveEvent.getType());
            addDomHandler(touchCancelHandler, TouchCancelEvent.getType());

        } else {
            addDomHandler(mouseDownHandler, MouseDownEvent.getType());
            addDomHandler(mouseUpHandler, MouseUpEvent.getType());
            addDomHandler(mouseMoveHandler, MouseMoveEvent.getType());
        }
    }

    /**
     * Enable or disable touch support.
     * 
     * @param touchSupported
     *            True enables touch support.
     */
    public void setTouchSupportted(boolean touchSupported) {
        this.touchSupported = touchSupported;
    }

    /**
     * Enable or disable resizable steps.
     * 
     * @param resizableSteps
     *            True enables step resizing.
     */
    public void setResizableSteps(boolean resizableSteps) {
        this.resizableSteps = resizableSteps;
    }

    /**
     * Returns true if widget is enabled and steps are resizable.
     * 
     * @return
     */
    public boolean isResizableSteps() {
        return isEnabled() && resizableSteps;
    }

    /**
     * Enable of disable movable step's -feature.
     * 
     * @param movableSteps
     *            True makes steps movable.
     */
    public void setMovableSteps(boolean movableSteps) {
        this.movableSteps = movableSteps;
    }

    /**
     * Returns true if widget is enabled and steps are movable.
     * 
     * @return
     */
    public boolean isMovableSteps() {
        return isEnabled() && movableSteps;
    }

    public boolean isMonthRowVisible() {
        return timeline.isMonthRowVisible();
    }

    public void setMonthRowVisible(boolean monthRowVisible) {
        timeline.setMonthRowVisible(monthRowVisible);
    }

    public boolean isYearRowVisible() {
        return timeline.isYearRowVisible();
    }

    public void setYearRowVisible(boolean yearRowVisible) {
        timeline.setYearRowVisible(yearRowVisible);
    }

    public String getMonthFormat() {
        return timeline.getMonthFormat();
    }

    public void setMonthFormat(String monthFormat) {
        timeline.setMonthFormat(monthFormat);
    }

    public void setYearFormat(String yearFormat) {
        timeline.setYearFormat(yearFormat);
    }

    public String getYearFormat() {
        return timeline.getYearFormat();
    }

    public void setWeekFormat(String weekFormat) {
        timeline.setWeekFormat(weekFormat);
    }

    public void setDayFormat(String dayFormat) {
        timeline.setDayFormat(dayFormat);
    }

    /**
     * Set LocaleDataProvider that is used to provide translations of months and
     * weekdays.
     * 
     * @param localeDataProvider
     */
    public void setLocaleDataProvider(LocaleDataProvider localeDataProvider) {
        this.localeDataProvider = localeDataProvider;
    }

    public LocaleDataProvider getLocaleDataProvider() {
        return localeDataProvider;
    }

    /**
     * Notify this widget if IE is used, and which version.
     * 
     * @param ie
     * @param ie8
     * @param ie9
     */
    public void setBrowserInfo(boolean ie, boolean ie8, boolean ie9) {
        timeline.setBrowserInfo(ie, ie8, ie9);
    }

    /**
     * @see {@link TimelineWidget#setAlwaysCalculatePixelWidths(boolean)}
     * @param calcPx
     */
    public void setAlwaysCalculatePixelWidths(boolean calcPx) {
        timeline.setAlwaysCalculatePixelWidths(calcPx);
    }

    /**
     * Sets timeline's force update flag up. Next
     * {@link TimelineWidget#update(Resolution, long, long, int, LocaleDataProvider)}
     * call knows then to update everything.
     */
    public void setForceUpdateTimeline() {
        if (timeline == null) {
            return;
        }

        timeline.setForceUpdate();
    }

    @Override
    public boolean isEnabled() {
        return enabled;
    }

    @Override
    public void setEnabled(boolean enabled) {
        this.enabled = enabled;
    }

    public native boolean isMsTouchSupported()
    /*-{
       return !!navigator.msMaxTouchPoints;
    }-*/;

    public static boolean isTouchEvent(NativeEvent event) {
        return event.getType().contains("touch");
    }

    public static int getTouchOrMouseClientX(NativeEvent event) {
        if (isTouchEvent(event)) {
            return event.getChangedTouches().get(0).getClientX();
        } else {
            return event.getClientX();
        }
    }

    public static int getTouchOrMouseClientY(NativeEvent event) {
        if (isTouchEvent(event)) {
            return event.getChangedTouches().get(0).getClientY();
        } else {
            return event.getClientY();
        }
    }

    /**
     * Add new Step. Returns new height of the content.
     * 
     * @param currentHeight
     * @param step
     * @return New height of the content.
     */
    protected double addStep(double currentHeight, Step step) {
        DivElement bar = DivElement.as(DOM.createDiv());
        bar.setClassName(STYLE_BAR);
        bar.getStyle().setBackgroundColor(step.getBackgroundColor());

<<<<<<< HEAD
        if (step.getStyleName() != null
                && !step.getStyleName().trim().isEmpty()) {
            bar.addClassName(step.getStyleName());
        }

        DivElement caption = DivElement.as(DOM.createDiv());
        caption.setClassName(STYLE_BAR_LABEL);

        if (step.getCaptionMode() == Step.CaptionMode.HTML) {
            caption.setInnerHTML(step.getCaption());
        } else {
            caption.setInnerText(step.getCaption());
        }

        bar.appendChild(caption);
=======
		    DivElement caption = DivElement.as(DOM.createDiv());
		    caption.setClassName(STYLE_BAR_LABEL);
	      if (step.getCaptionStyle() == Step.CaptionStyle.HTML) {
		        caption.setInnerHTML(step.getCaption());
	      }
	      else {
		        caption.setInnerText(step.getCaption());
	      }
	      bar.appendChild(caption);
>>>>>>> ee1d6796

        content.appendChild(bar);

        // bar height should be defined in css
        int height = bar.getClientHeight();
        bar.getStyle().setTop(currentHeight, Unit.PX);
        currentHeight += height;

        registerBarEventListener(bar);
        return currentHeight;
    }

    /**
     * Update step widths based on the timeline. Timeline's width have to be
     * final at this point.
     * 
     * @param steps
     */
    protected void updateStepWidths(Collection<Step> steps) {
        int index = getAdditonalContentElementCount();
        Element bar;
        for (Step step : steps) {
            bar = Element.as(content.getChild(index));

            // sanity check
            if (step.getStartDate() < 0 || step.getEndDate() < 0
                    || step.getEndDate() <= step.getStartDate()) {
                bar.addClassName(STYLE_INVALID);
            } else {
                long offset = getLocaleDataProvider().getTimeZoneOffset();
                updateBarPercentagePosition(step.getStartDate() + offset,
                        step.getEndDate() + offset, bar);
            }
            index++;
        }
    }

    protected Element getBar(NativeEvent event) {
        Element element = event.getEventTarget().cast();
        if (element == null) {
            return null;
        }
        Element parent = element;
	      while (parent.getParentElement() != null && parent.getParentElement() != content) {
		      parent = parent.getParentElement();
	      }
        if (parent.getParentElement() == content) {
            return parent;
        }
        return null;
    }

    /**
     * This is called when target bar element is moved successfully. Element's
     * CSS attributes 'left' and 'width' are updated (unit in pixels).
     * 
     * @param bar
     *            Moved Bar element
     * @param deltay
     */
    protected void moveCompleted(Element bar, int y) {
        double deltay = y - capturePoint.getY();
        GWT.log("Position delta y: " + deltay + "px");

        Element newPosition = findStepElement(bar, y, deltay);
        internalMoveOrResizeCompleted(bar, newPosition, true);
    }

    /**
     * This is called when target bar is resized successfully. Element's CSS
     * attributes 'left' and 'width' are updated (unit in pixels).
     * 
     * @param bar
     *            Resized Bar element
     */
    protected void resizingCompleted(Element bar) {
        internalMoveOrResizeCompleted(bar, null, false);
    }

    protected void onTouchOrMouseDown(NativeEvent event) {
        Element bar = getBar(event);
        if (bar == null) {
            return;
        }

        Event.setCapture(bar); // can't trust this one, unfortunately
        targetBarElement = bar;
        capturePoint = new Point(getTouchOrMouseClientX(event),
                getTouchOrMouseClientY(event));
        movePoint = new Point(getTouchOrMouseClientX(event),
                getTouchOrMouseClientY(event));
        capturePointLeftPercentage = bar.getStyle().getProperty("left");
        capturePointWidthPercentage = bar.getStyle().getProperty("width");
        capturePointLeftPx = bar.getOffsetLeft();
        capturePointWidthPx = bar.getClientWidth();
        capturePointBgColor = bar.getStyle().getBackgroundColor();

        if (detectResizing(bar)) {
            resizing = true;
            resizingFromLeft = isResizingLeft(bar);
        } else {
            resizing = false;
        }

        disallowClickTimer.schedule(CLICK_INTERVAL);

        event.stopPropagation();
    }

    protected void onTouchOrMouseUp(NativeEvent event) {
        if (targetBarElement == null) {
            return;
        }
        Element bar = getBar(event);

        disallowClickTimer.cancel();
        Event.releaseCapture(bar);
        if (bar == targetBarElement && isClickOnNextMouseup()) {
            clickOnNextMouseUp = true;
            if (isEnabled()) {
                getRpc().stepClicked(getStepIndex(content, bar));
            }

        } else {
            clickOnNextMouseUp = true;
            bar = targetBarElement;

            if (resizing) {
                removeResizingStyles(bar);
                if (resizingInProgress) {
                    resizingCompleted(bar);
                } else {
                    resetBarPosition(bar);
                }
            } else if (isMovableSteps()) {
                // moving in progress
                removeMovingStyles(bar);
                if (moveInProgress) {
                    moveCompleted(bar, getTouchOrMouseClientY(event));
                } else {
                    resetBarPosition(bar);
                }
            }
            bar.getStyle().setBackgroundColor(capturePointBgColor);
        }

        stopDrag(event);
    }

    protected void stopDrag(NativeEvent event) {
        hideMoveElement();

        targetBarElement = null;
        capturePoint = null;
        resizing = false;
        resizingInProgress = false;
        moveInProgress = false;

        event.stopPropagation();
    }

    protected void onCancelTouch(NativeEvent event) {
        if (targetBarElement == null) {
            return;
        }
        resetBarPosition(targetBarElement);
        stopDrag(event);
    }

    protected void onTouchOrMouseMove(NativeEvent event) {
        Element bar = getBar(event);
        if (bar != null) {
            movePoint = new Point(getTouchOrMouseClientX(event),
                    getTouchOrMouseClientY(event));
            showResizingPointer(bar, detectResizing(bar));
        }

        if (targetBarElement == null) {
            return;
        }
        bar = targetBarElement;

        disallowClickTimer.cancel();
        clickOnNextMouseUp = false;

        // calculate delta x and y by original position and the current one.
        double deltax = getTouchOrMouseClientX(event) - capturePoint.getX();
        double deltay = getTouchOrMouseClientY(event) - capturePoint.getY();

        GWT.log("Position delta x: " + deltax + "px");

        if (resizing) {
            resizingInProgress = deltax != 0.0;
            if (resizingFromLeft) {
                updateBarResizingLeft(bar, deltax);
            } else {
                updateBarResizingRight(bar, deltax);
            }
            addResizingStyles(bar);
            bar.getStyle().clearBackgroundColor();
        } else if (isMovableSteps()) {
            updateMoveInProgressFlag(deltax, deltay);
            updateBarMovingPosition(bar, deltax);
            addMovingStyles(bar);
            bar.getStyle().clearBackgroundColor();
        }

        event.stopPropagation();
    }

    protected void updateMoveInProgressFlag(double deltax, double deltay) {
        moveInProgress = deltax != 0.0;
    }

    /**
     * Helper method to find Step element by given starting point and y-position
     * and delta-y. Starting point is there to optimize performance a bit as
     * there's no need to iterate through every single step element.
     * 
     * @param startFromBar
     *            Starting point element
     * @param y
     *            target y-axis position
     * @param deltay
     *            delta-y relative to starting point element.
     * @return Step element at y-axis position. May be same element as given
     *         startFromBar element.
     */
    protected Element findStepElement(Element startFromBar, int y, double deltay) {
        if (isBetween(y, startFromBar.getAbsoluteTop(),
                startFromBar.getAbsoluteBottom())) {
            return startFromBar;
        }
        int startIndex = getChildIndex(content, startFromBar);
        Element barCanditate;
        int i = startIndex;
        if (deltay > 0) {
            i++;
            for (; i < content.getChildCount(); i++) {
                barCanditate = Element.as(content.getChild(i));
                if (isBetween(y, barCanditate.getAbsoluteTop(),
                        barCanditate.getAbsoluteBottom())) {
                    return barCanditate;
                }
            }
        } else if (deltay < 0) {
            i--;
            for (; i >= getAdditonalContentElementCount(); i--) {
                barCanditate = Element.as(content.getChild(i));
                if (isBetween(y, barCanditate.getAbsoluteTop(),
                        barCanditate.getAbsoluteBottom())) {
                    return barCanditate;
                }
            }
        }
        return startFromBar;
    }

    private boolean isBetween(int v, int min, int max) {
        return v >= min && v <= max;
    }

    private void updateMoveElementFor(Element target) {
        if (target == null) {
            moveElement.getStyle().setDisplay(Display.NONE);
        }
        moveElement.getStyle().clearDisplay();

        moveElement.getStyle().setProperty("left", target.getStyle().getLeft());
        moveElement.getStyle().setProperty("width",
                target.getStyle().getWidth());
    }

    private void hideMoveElement() {
        moveElement.getStyle().setDisplay(Display.NONE);
    }

    private void internalMoveOrResizeCompleted(Element bar,
            Element newPosition, boolean move) {
        int barIndex = getStepIndex(content, bar);
        int newBarIndex = barIndex;
        if (newPosition != null && bar != newPosition) {
            newBarIndex = getStepIndex(content, newPosition);
        }

        double left = parseSize(bar.getStyle().getLeft(), "px");
        long startDate = timeline.getDateForLeftPosition(left);
        left += bar.getClientWidth();
        long endDate = timeline.getDateForLeftPosition(left);
        // update left-position to percentage (so that it scales again)
        updateBarPercentagePosition(startDate, endDate, bar);

        if (barIndex < 0) {
            GWT.log("RPC call cancelled. Invalid child element index: "
                    + barIndex);
            return;
        }

        long offset = getLocaleDataProvider().getTimeZoneOffset();
        if (move) {
            getRpc().onMove(barIndex, newBarIndex, startDate - offset,
                    endDate - offset);
        } else {
            getRpc().onResize(barIndex, startDate - offset, endDate - offset);
        }
    }

    private void updateBarPercentagePosition(long startDate, long endDate,
            Element bar) {
        String sLeft = timeline
                .getLeftPositionPercentageStringForDate(startDate);
        bar.getStyle().setProperty("left", sLeft);

        String sWidth = timeline
                .getWidthPercentageStringForDateInterval(endDate - startDate);
        bar.getStyle().setProperty("width", sWidth);
    }

    private void registerBarEventListener(final DivElement bar) {
        Event.sinkEvents(bar, Event.ONSCROLL | Event.MOUSEEVENTS
                | Event.TOUCHEVENTS);
    }

    private boolean isBar(NativeEvent event) {
        Element element = getBar(event);
        return element != null;
    }

    private double parseSize(String size, String suffix) {
        if (size == null || size.length() == 0 || "0".equals(size)
                || "0.0".equals(size)) {
            return 0;
        }
        return Double.parseDouble(size.substring(0,
                size.length() - suffix.length()));
    }

    private int getStepIndex(Element parent, Element child) {
        // return child index minus additional elements in the content
        return getChildIndex(parent, child) - getAdditonalContentElementCount();
    }

    private int getAdditonalContentElementCount() {
        return 1;
    }

    private int getChildIndex(Element parent, Element child) {
        return DOM
                .getChildIndex(
                        (com.google.gwt.user.client.Element) com.google.gwt.user.client.Element
                                .as(parent),
                        (com.google.gwt.user.client.Element) com.google.gwt.user.client.Element
                                .as(child));
    }

    private boolean detectResizing(Element bar) {
        return isResizableSteps()
                && (isResizingLeft(bar) || isResizingRight(bar));
    }

    private boolean isResizingLeft(Element bar) {
        if (movePoint.getX() <= (bar.getAbsoluteLeft() + RESIZE_WIDTH)) {
            return true;
        }
        return false;
    }

    private boolean isResizingRight(Element bar) {
        if (movePoint.getX() >= (bar.getAbsoluteRight() + -RESIZE_WIDTH)) {
            return true;
        }
        return false;
    }

    private void addResizingStyles(Element bar) {
        bar.addClassName(STYLE_RESIZING);
        updateMoveElementFor(bar);
    }

    private void removeResizingStyles(Element bar) {
        bar.removeClassName(STYLE_RESIZING);
    }

    private void showResizingPointer(Element bar, boolean showPointer) {
        if (showPointer) {
            bar.getStyle().setCursor(Cursor.E_RESIZE);
        } else {
            bar.getStyle().clearCursor();
        }
    }

    private void addMovingStyles(Element bar) {
        if (bar == null) {
            return;
        }
        bar.addClassName(STYLE_MOVING);
        updateMoveElementFor(bar);
    }

    private void removeMovingStyles(Element bar) {
        bar.removeClassName(STYLE_MOVING);
    }

    private void updateBarResizingRight(Element bar, double deltax) {
        double newWidth = capturePointWidthPx + deltax;
        if (newWidth >= BAR_MIN_WIDTH) {
            bar.getStyle().setLeft(capturePointLeftPx, Unit.PX);
            bar.getStyle().setWidth(newWidth, Unit.PX);
        }
    }

    private void updateBarResizingLeft(Element bar, double deltax) {
        double newLeft = capturePointLeftPx + deltax;
        double newWidth = capturePointWidthPx - deltax;
        if (newWidth >= BAR_MIN_WIDTH) {
            bar.getStyle().setLeft(newLeft, Unit.PX);
            bar.getStyle().setWidth(newWidth, Unit.PX);
        }
    }

    private void updateBarMovingPosition(Element bar, double deltax) {
        bar.getStyle().setLeft(capturePointLeftPx + deltax, Unit.PX);
    }

    private void resetBarPosition(Element bar) {
        bar.getStyle().setProperty("left", capturePointLeftPercentage);
        bar.getStyle().setProperty("width", capturePointWidthPercentage);
    }

    private void clearContent() {
        while (content.hasChildNodes()) {
            content.getLastChild().removeFromParent();
        }
        content.appendChild(moveElement);
    }

    private void disableClickOnNextMouseUp() {
        clickOnNextMouseUp = false;
    }

    private boolean isClickOnNextMouseup() {
        return clickOnNextMouseUp;
    }

    private boolean isResizingInProgress() {
        return resizingInProgress;
    }

    private boolean isContentOverflowingVertically() {
        if (content == null || container == null) {
            return false;
        }
        return content.getClientHeight() > container.getClientHeight();
    }
}<|MERGE_RESOLUTION|>--- conflicted
+++ resolved
@@ -772,7 +772,6 @@
         bar.setClassName(STYLE_BAR);
         bar.getStyle().setBackgroundColor(step.getBackgroundColor());
 
-<<<<<<< HEAD
         if (step.getStyleName() != null
                 && !step.getStyleName().trim().isEmpty()) {
             bar.addClassName(step.getStyleName());
@@ -788,17 +787,6 @@
         }
 
         bar.appendChild(caption);
-=======
-		    DivElement caption = DivElement.as(DOM.createDiv());
-		    caption.setClassName(STYLE_BAR_LABEL);
-	      if (step.getCaptionStyle() == Step.CaptionStyle.HTML) {
-		        caption.setInnerHTML(step.getCaption());
-	      }
-	      else {
-		        caption.setInnerText(step.getCaption());
-	      }
-	      bar.appendChild(caption);
->>>>>>> ee1d6796
 
         content.appendChild(bar);
 
@@ -842,9 +830,10 @@
             return null;
         }
         Element parent = element;
-	      while (parent.getParentElement() != null && parent.getParentElement() != content) {
-		      parent = parent.getParentElement();
-	      }
+        while (parent.getParentElement() != null
+                && parent.getParentElement() != content) {
+            parent = parent.getParentElement();
+        }
         if (parent.getParentElement() == content) {
             return parent;
         }
